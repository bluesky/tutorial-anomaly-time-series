<<<<<<< HEAD
# Tutorial: Anomaly Time Series Detection
=======
# Tutorial: Anomaly detection in time series data
>>>>>>> d899b545

## Use this tutorial

visit https://mybinder.org/v2/gh/bluesky/tutorial-anomaly-time-series/main?urlpath=lab.

If you experience trouble with that link, you can check to see whether Binder is
having an outage or undergoing maintenance at
https://mybinder.readthedocs.io/en/latest/about/status.html.

## Contribute to this tutorial

### Set up a development environment

1. Install [Docker](https://docs.docker.com/get-docker/) on your system. (For
   Podman fans: It must be actual Docker, not Podman, because the Docker Python
   bindings are used and these do not yet interoperate with Podman.)

   To confirm that you have a working Docker installation, run:

   ```
   docker run hello-world
   ```

   A small Docker image may be downloaded, and then you should see a message
   that begins, "Hello from Docker!"

2. Clone this project and `cd` into the project root.

   ```
   git clone https://github.com/bluesky/tutorial-anomaly-time-series
   cd tutorial-anomaly-time-series
   ```

2. Create a software environment for running and saving changes to the
   tutorial. (This environment will not contain the requirements for the
   tutorial itself.)

   ```
   # Create a new environment with conda...
   conda create -n tutorial-anomaly-time-series python=3.8
   conda activate tutorial-anomaly-time-series
   # or with Python's built-in venv...
   python -m venv .venv/
   source .venv/bin/activate
   ```

   ```
   # Install Python packages and git hooks.
   pip install -r binder/requirements-dev.txt
   pre-commit install
   ```

   Notice that we do *not* have to install `binder/requirements.txt` or any
   other requirements for the tutorial itself. That will be done inside
   a Docker container automatically in the next step.

3. Build and start this tutorial container.

   ```
   jupyter-repo2docker --editable . jupyter lab --NotebookApp.default_url=/lab
   ```

   This process will take about a minute, perhaps longer the first time you run it.
   Finally, it will start a Jupyter server. Look for lines like
   ```
   To access the notebook, open this file in a browser:
       file:///home/dallan/.local/share/jupyter/runtime/nbserver-1-open.html
   Or copy and paste one of this URL:
       http://127.0.0.1:39827/?token=...
   ```
   in the output. When you are done, you can use Ctrl+C to stop the Jupyter server, as usual.

4. Navigate your Internet browser to the URL displayed by `jupyter-repo2docker`'s output.

5. Be sure to read the next section about committing changes!

### Commit changes

You can edit notebooks, scripts, and other files in the repository from
within JupyterLab or using any editor. You can save changes from JupyterLab
in the normal way. (Explanation: Because of the `--editable` option we passed
to `jupyter-repo2docker`, the container has mounted the working directly and
thus changes will persist outside the container.)

**Before you commit changes to git** the *output* area of the notebooks must be
be cleared. This ensures that (1) the potentially-large output artifacts
(such as figures) do not bloat the repository and (2) users visiting the
tutorial will see a clean notebook, uncluttered by any previous code
execution.

To clear the output areas in JupyterLab, go to Edit > Clear All Outputs. Then
save the notebook. Now it is safe to commit.

If you forget to do this, an error message will protect you from accidentally
committing. It looks like this:

```
$ git add .
$ git commit -m "oops"
nbstripout...............................................................Failed
- hook id: nbstripout
- files were modified by this hook
```

When happened here? Your attempt to commit has been blocked. The files have
been fixed for you---clearing the outputs from your notebooks. Before trying
again to commit, you must add those fixes to the "staged" changes.

```
# Stage again to include the fixes that we just applied (the cleared output areas).
$ git add .

# Now try committing again.
$ git commit -m "this will work"
nbstripout...............................................................Passed
[main 315536e] changed things
 2 files changed, 44 insertions(+), 18 deletions(-)
```

For details on the tools involved in this process see
[nbstripout](https://github.com/kynan/nbstripout) and
[pre-commit](https://pre-commit.com/).

### Specify software requirements

Edit ``binder/requirements.txt`` to modify the software environment that
JupyterLab runs in. There are other configuration files available to support
for system (`apt`) and conda packages. See
https://repo2docker.readthedocs.io/en/stable/configuration/index.html.

After making changes to the configuration, you will need to stop the
Jupyter server (Ctrl+C twice, as usual) and start it again. As before:

```
jupyter-repo2docker --editable . jupyter lab --NotebookApp.default_url=/lab
```<|MERGE_RESOLUTION|>--- conflicted
+++ resolved
@@ -1,8 +1,5 @@
-<<<<<<< HEAD
-# Tutorial: Anomaly Time Series Detection
-=======
 # Tutorial: Anomaly detection in time series data
->>>>>>> d899b545
+
 
 ## Use this tutorial
 
